--- conflicted
+++ resolved
@@ -8,17 +8,12 @@
 export const UserConnection = createContext<ContextProps>({
   userCredentials: null,
   setUserCredentials: () => null,
-<<<<<<< HEAD
-  connectionStatus: false,
-  setConnectionStatus: () => null,
-=======
   isGdsActive: false,
   setGdsActive: () => false,
   connectionStatus: false,
   setConnectionStatus: () => null,
   isReadOnlyUser: false,
   setIsReadOnlyUser: () => null,
->>>>>>> bec4bf51
 });
 export const useCredentials = () => {
   const userCredentials = useContext(UserConnection);
@@ -26,26 +21,18 @@
 };
 const UserCredentialsWrapper: FunctionComponent<Props> = (props) => {
   const [userCredentials, setUserCredentials] = useState<UserCredentials | null>(null);
-<<<<<<< HEAD
-=======
   const [isGdsActive, setGdsActive] = useState<boolean>(false);
   const [isReadOnlyUser, setIsReadOnlyUser] = useState<boolean>(false);
->>>>>>> bec4bf51
   const [connectionStatus, setConnectionStatus] = useReducer((state) => !state, false);
   const value = {
     userCredentials,
     setUserCredentials,
-<<<<<<< HEAD
-    connectionStatus,
-    setConnectionStatus,
-=======
     isGdsActive,
     setGdsActive,
     connectionStatus,
     setConnectionStatus,
     isReadOnlyUser,
     setIsReadOnlyUser,
->>>>>>> bec4bf51
   };
 
   return <UserConnection.Provider value={value}>{props.children}</UserConnection.Provider>;
