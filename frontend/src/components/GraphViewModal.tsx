import { Banner, Checkbox, Dialog, IconButton, IconButtonArray, LoadingSpinner, TextInput } from '@neo4j-ndl/react';
import { useEffect, useRef, useState } from 'react';
import { GraphType, GraphViewModalProps } from '../types';
import { InteractiveNvlWrapper } from '@neo4j-nvl/react';
import NVL, { NvlOptions } from '@neo4j-nvl/core';
import { driver } from '../utils/Driver';
import type { Node, Relationship } from '@neo4j-nvl/core';
import {
  FitToScreenIcon,
  MagnifyingGlassMinusIconOutline,
  MagnifyingGlassPlusIconOutline,
} from '@neo4j-ndl/react/icons';
import ButtonWithToolTip from './ButtonWithToolTip';
import { constructDocQuery, constructQuery, getIcon, getNodeCaption, getSize } from '../utils/Utils';
import {
  colors,
  entities,
  chunks,
  document,
  docEntities,
  docChunks,
  chunksEntities,
  docChunkEntities,
} from '../utils/Constants';
import { ArrowSmallRightIconOutline } from '@neo4j-ndl/react/icons';

type Scheme = Record<string, string>;

const GraphViewModal: React.FunctionComponent<GraphViewModalProps> = ({
  open,
  inspectedName,
  setGraphViewOpen,
  viewPoint,
}) => {
  const nvlRef = useRef<NVL>(null);
  const [nodes, setNodes] = useState<Node[]>([]);
  const [relationships, setRelationships] = useState<Relationship[]>([]);
  const [graphType, setGraphType] = useState<GraphType[]>(['Entities']);
  const [documentNo, setDocumentNo] = useState<string>('3');
  const [loading, setLoading] = useState<boolean>(false);
  const [status, setStatus] = useState<'unknown' | 'success' | 'danger'>('unknown');
  const [statusMessage, setStatusMessage] = useState<string>('');
  const [docLimit, setDocLimit] = useState<string>('3');

  const handleCheckboxChange = (graph: GraphType) => {
    const currentIndex = graphType.indexOf(graph);
    const newGraphSelected = [...graphType];
    if (currentIndex === -1) {
      newGraphSelected.push(graph);
    } else {
      newGraphSelected.splice(currentIndex, 1);
    }
    setGraphType(newGraphSelected);
  };

  const queryMap: {
    Document: string;
    Chunks: string;
    Entities: string;
    DocEntities: string;
    DocChunks: string;
    ChunksEntities: string;
    DocChunkEntities: string;
  } = {
    Document: document,
    Chunks: chunks,
    Entities: entities,
    DocEntities: docEntities,
    DocChunks: docChunks,
    ChunksEntities: chunksEntities,
    DocChunkEntities: docChunkEntities,
  };
  const handleZoomToFit = () => {
    nvlRef.current?.fit(
      nodes.map((node) => node.id),
      {}
    );
  };
  useEffect(() => {
    const timeoutId = setTimeout(() => {
      handleZoomToFit();
    }, 1000);
    return () => {
      nvlRef.current?.destroy();
      setGraphType(['Entities']);
      clearTimeout(timeoutId);
    };
  }, []);

  useEffect(() => {
    if (open) {
      setNodes([]);
      setRelationships([]);
      let queryToRun = '';
      const newCheck: string =
        graphType.length === 3
          ? queryMap.DocChunkEntities
          : graphType.includes('Entities') && graphType.includes('Chunks')
          ? queryMap.ChunksEntities
          : graphType.includes('Entities') && graphType.includes('Document')
          ? queryMap.DocEntities
          : graphType.includes('Document') && graphType.includes('Chunks')
          ? queryMap.DocChunks
          : graphType.includes('Entities') && graphType.length === 1
          ? queryMap.Entities
          : graphType.includes('Chunks') && graphType.length === 1
          ? queryMap.Chunks
          : queryMap.Document;
      if (viewPoint === 'showGraphView') {
        queryToRun = constructQuery(newCheck, documentNo);
        console.log('inside If QueryToRun', queryToRun);
      } else {
        queryToRun = constructDocQuery(newCheck, inspectedName);
        console.log('outside QueryToRun', queryToRun);
      }
      const session = driver.session();
      setLoading(true);
      session
        .run(queryToRun, { document_name: inspectedName })
        .then((results) => {
<<<<<<< HEAD
          // If this doc exists in the graph, the result length will be one.
          if (results.records.length > 1) {
=======
          if (results.records && results.records.length > 0) {
>>>>>>> 397c8115
            // @ts-ignore
            const neo4jNodes = results.records.map((f) => f._fields[0]);
            // @ts-ignore
            const neo4jRels = results.records.map((f) => f._fields[1]);

            // Infer color schema dynamically
            let iterator = 0;
            const scheme: Scheme = {};

            neo4jNodes.forEach((node) => {
              const labels = node.map((f: any) => f.labels);

              labels.forEach((label: any) => {
                if (scheme[label] == undefined) {
                  scheme[label] = colors[iterator % colors.length];
                  iterator += 1;
                }
              });
            });

            const newNodes = neo4jNodes.map((n) => {
              const totalNodes = n.map((g: any) => {
                return {
                  id: g.elementId,
                  size: getSize(g),
                  captionAlign: 'bottom',
                  iconAlign: 'bottom',
                  captionHtml: <b>Test</b>,
                  caption: getNodeCaption(g),
                  color: scheme[g.labels[0]],
                  icon: getIcon(g),
                };
              });
              return totalNodes;
            });
            const finalNodes = newNodes.flat();
            const newRels: any = neo4jRels.map((r: any) => {
              const totalRels = r.map((relations: any) => {
                return {
                  id: relations.elementId,
                  from: relations.startNodeElementId,
                  to: relations.endNodeElementId,
                  caption: relations.type,
                };
              });
              return totalRels;
            });
            const finalRels = newRels.flat();
            setNodes(finalNodes);
            setRelationships(finalRels);
            setLoading(false);
            console.log('nodes', nodes);
            console.log('relations', relationships);
          } else {
            setLoading(false);
            setStatus('danger');
            setStatusMessage('Unable to retrieve document graph for ' + inspectedName);
          }
        })
        .catch((error: any) => {
          setLoading(false);
          setStatus('danger');
          setStatusMessage(error.message);
        });
    }
  }, [open, graphType, documentNo]);

  // If the modal is closed, render nothing
  if (!open) {
    return <></>;
  }
  const mouseEventCallbacks = {
    onPan: true,
    onZoom: true,
    onDrag: true,
  };

  const nvlOptions: NvlOptions = {
    allowDynamicMinZoom: true,
    disableWebGL: true,
    maxZoom: 3,
    minZoom: 0.05,
    relationshipThreshold: 0.55,
    selectionBehaviour: 'single',
    useWebGL: false,
    instanceId: 'graph-preview',
    initialZoom: 0,
  };

  const headerTitle =
    viewPoint !== 'showGraphView' ? `Inspect Generated Graph from ${inspectedName}` : 'Generated Graph';

  const nvlCallbacks = {
    onLayoutComputing(isComputing: boolean) {
      if (!isComputing) {
        handleZoomToFit();
      }
    },
  };

  const handleZoomIn = () => {
    nvlRef.current?.setZoom(nvlRef.current.getScale() * 1.3);
  };

  const handleZoomOut = () => {
    nvlRef.current?.setZoom(nvlRef.current.getScale() * 0.7);
  };
  return (
    <>
      <Dialog
        modalProps={{
          className: 'h-[90%]',
          id: 'default-menu',
        }}
        size='unset'
        open={open}
        aria-labelledby='form-dialog-title'
        disableCloseButton={false}
        onClose={() => setGraphViewOpen(false)}
      >
        <Dialog.Header id='form-dialog-title'>
          {headerTitle}
          <div className='flex gap-5 mt-2 justify-between'>
            <div className='flex gap-5'>
              <Checkbox
                checked={graphType.includes('Document')}
                label='Document'
                disabled={graphType.includes('Document') && graphType.length === 1}
                onChange={() => handleCheckboxChange('Document')}
              />
              <Checkbox
                checked={graphType.includes('Entities')}
                label='Entities'
                disabled={graphType.includes('Entities') && graphType.length === 1}
                onChange={() => handleCheckboxChange('Entities')}
              />
              <Checkbox
                checked={graphType.includes('Chunks')}
                label='Chunks'
                disabled={graphType.includes('Chunks') && graphType.length === 1}
                onChange={() => handleCheckboxChange('Chunks')}
              />
            </div>
            {viewPoint === 'showGraphView' && (
              <div className='flex gap-2'>
                <TextInput
                  helpText='Documents Limit'
                  required
                  type='number'
                  aria-label='Document Limit'
                  onChange={(e) => setDocLimit(e.target.value)}
                  value={docLimit}
                ></TextInput>
                <IconButton aria-label='refresh-btn' onClick={() => setDocumentNo(docLimit)}>
                  <ArrowSmallRightIconOutline className='n-size-token-7' />
                </IconButton>
              </div>
            )}
          </div>
        </Dialog.Header>
        <Dialog.Content className='n-flex n-flex-col n-gap-token-4 w-full h-full'>
          <div className='bg-palette-neutral-bg-default relative h-full w-full overflow-hidden'>
            {loading ? (
              <div className='my-40 flex items-center justify-center'>
                <LoadingSpinner size='large' />
              </div>
            ) : status !== 'unknown' ? (
              <div className='my-40 flex items-center justify-center'>
                <Banner
                  name='graph banner'
                  closeable
                  description={statusMessage}
                  onClose={() => setStatus('unknown')}
                  type={status}
                />
              </div>
            ) : (
              <>
                <InteractiveNvlWrapper
                  nodes={nodes}
                  rels={relationships}
                  nvlOptions={nvlOptions}
                  ref={nvlRef}
                  mouseEventCallbacks={{ ...mouseEventCallbacks }}
                  interactionOptions={{
                    selectOnClick: true,
                  }}
                  nvlCallbacks={nvlCallbacks}
                />
                <IconButtonArray orientation='vertical' floating className='absolute bottom-4 right-4'>
                  <ButtonWithToolTip text='Zoom in' onClick={handleZoomIn}>
                    <MagnifyingGlassPlusIconOutline />
                  </ButtonWithToolTip>
                  <ButtonWithToolTip text='Zoom out' onClick={handleZoomOut}>
                    <MagnifyingGlassMinusIconOutline />
                  </ButtonWithToolTip>
                  <ButtonWithToolTip text='Zoom to fit' onClick={handleZoomToFit}>
                    <FitToScreenIcon />
                  </ButtonWithToolTip>
                </IconButtonArray>
              </>
            )}
          </div>
        </Dialog.Content>
      </Dialog>
    </>
  );
};
export default GraphViewModal;<|MERGE_RESOLUTION|>--- conflicted
+++ resolved
@@ -118,12 +118,7 @@
       session
         .run(queryToRun, { document_name: inspectedName })
         .then((results) => {
-<<<<<<< HEAD
-          // If this doc exists in the graph, the result length will be one.
-          if (results.records.length > 1) {
-=======
           if (results.records && results.records.length > 0) {
->>>>>>> 397c8115
             // @ts-ignore
             const neo4jNodes = results.records.map((f) => f._fields[0]);
             // @ts-ignore
