import Header from './Layout/Header';
import React, { useState } from 'react';
import { ThemeWrapperContext } from '../context/ThemeWrapper';
import PageLayout from './Layout/PageLayout';
import { FileContextProvider } from '../context/UsersFiles';
import UserCredentialsWrapper from '../context/UserCredentials';
import AlertContextWrapper from '../context/Alert';
<<<<<<< HEAD
=======
import { MessageContextWrapper } from '../context/UserMessages';
>>>>>>> 1feed33e

const QuickStarter: React.FunctionComponent = () => {
  const themeUtils = React.useContext(ThemeWrapperContext);
  const [themeMode, setThemeMode] = useState<string>(themeUtils.colorMode);
  const [showSettingsModal, setshowSettingsModal] = useState<boolean>(false);

  const toggleColorMode = () => {
    setThemeMode((prevThemeMode) => {
      return prevThemeMode === 'light' ? 'dark' : 'light';
    });
    themeUtils.toggleColorMode();
  };
  const openSettingsModal = () => {
    setshowSettingsModal(true);
  };
  const closeSettingModal = () => {
    setshowSettingsModal(false);
  };
  return (
    <UserCredentialsWrapper>
      <FileContextProvider>
<<<<<<< HEAD
        <AlertContextWrapper>
          <Header themeMode={themeMode} toggleTheme={toggleColorMode} openSettingsModal={openSettingsModal} />
          <PageLayout isSettingPanelExpanded={showSettingsModal} closeSettingModal={closeSettingModal} />
        </AlertContextWrapper>
=======
        <MessageContextWrapper>
          <AlertContextWrapper>
            <Header themeMode={themeMode} toggleTheme={toggleColorMode} openSettingsModal={openSettingsModal} />
            <PageLayout
              openSettingsDialog={openSettingsModal}
              isSettingPanelExpanded={showSettingsModal}
              closeSettingModal={closeSettingModal}
            />
          </AlertContextWrapper>
        </MessageContextWrapper>
>>>>>>> 1feed33e
      </FileContextProvider>
    </UserCredentialsWrapper>
  );
};
export default QuickStarter;<|MERGE_RESOLUTION|>--- conflicted
+++ resolved
@@ -5,10 +5,7 @@
 import { FileContextProvider } from '../context/UsersFiles';
 import UserCredentialsWrapper from '../context/UserCredentials';
 import AlertContextWrapper from '../context/Alert';
-<<<<<<< HEAD
-=======
 import { MessageContextWrapper } from '../context/UserMessages';
->>>>>>> 1feed33e
 
 const QuickStarter: React.FunctionComponent = () => {
   const themeUtils = React.useContext(ThemeWrapperContext);
@@ -30,12 +27,6 @@
   return (
     <UserCredentialsWrapper>
       <FileContextProvider>
-<<<<<<< HEAD
-        <AlertContextWrapper>
-          <Header themeMode={themeMode} toggleTheme={toggleColorMode} openSettingsModal={openSettingsModal} />
-          <PageLayout isSettingPanelExpanded={showSettingsModal} closeSettingModal={closeSettingModal} />
-        </AlertContextWrapper>
-=======
         <MessageContextWrapper>
           <AlertContextWrapper>
             <Header themeMode={themeMode} toggleTheme={toggleColorMode} openSettingsModal={openSettingsModal} />
@@ -46,7 +37,6 @@
             />
           </AlertContextWrapper>
         </MessageContextWrapper>
->>>>>>> 1feed33e
       </FileContextProvider>
     </UserCredentialsWrapper>
   );
