import { TextInput } from '@neo4j-ndl/react';
import { useCallback, useEffect, useState } from 'react';
import { useCredentials } from '../context/UserCredentials';
import { useFileContext } from '../context/UsersFiles';
import { urlScanAPI } from '../services/URLScan';
<<<<<<< HEAD
import { CustomFile, S3ModalProps, fileName, nonoautherror } from '../types';
=======
import { CustomFileBase, GCSModalProps, fileName, nonoautherror } from '../types';
>>>>>>> 1feed33e
import { v4 as uuidv4 } from 'uuid';
import CustomModal from '../HOC/CustomModal';
import { useGoogleLogin } from '@react-oauth/google';
import { useAlertContext } from '../context/Alert';
<<<<<<< HEAD
=======
import { buttonCaptions } from '../utils/Constants';
>>>>>>> 1feed33e

const GCSModal: React.FC<GCSModalProps> = ({ hideModal, open, openGCSModal }) => {
  const [bucketName, setbucketName] = useState<string>('');
  const [folderName, setFolderName] = useState<string>('');
  const [projectId, setprojectId] = useState<string>('');
  const [status, setStatus] = useState<'unknown' | 'success' | 'info' | 'warning' | 'danger'>('unknown');
  const [statusMessage, setStatusMessage] = useState<string>('');
  const { userCredentials } = useCredentials();
  const { showAlert } = useAlertContext();

  const { setFilesData, model, filesData } = useFileContext();

<<<<<<< HEAD
  const defaultValues: CustomFile = {
=======
  const defaultValues: CustomFileBase = {
>>>>>>> 1feed33e
    processing: 0,
    status: 'New',
    NodesCount: 0,
    relationshipCount: 0,
    type: 'TEXT',
    model: model,
    fileSource: 'gcs bucket',
<<<<<<< HEAD
=======
    processingProgress: undefined,
>>>>>>> 1feed33e
  };

  const reset = () => {
    setbucketName('');
    setFolderName('');
    setprojectId('');
  };

  useEffect(() => {
    if (status != 'unknown') {
      setTimeout(() => {
        setStatusMessage('');
        setStatus('unknown');
        reset();
        hideModal();
      }, 5000);
    }
  }, []);

  const googleLogin = useGoogleLogin({
    onSuccess: async (codeResponse) => {
      try {
        setStatus('info');
        setStatusMessage('Loading...');
        openGCSModal()
        const apiResponse = await urlScanAPI({
          userCredentials,
          model,
          accessKey: '',
          secretKey: '',
          gcs_bucket_name: bucketName,
          gcs_bucket_folder: folderName,
          source_type: 'gcs bucket',
          gcs_project_id: projectId,
          access_token: codeResponse.access_token,
        });
        if (apiResponse.data.status == 'Failed' || !apiResponse.data) {
          showAlert('error', apiResponse?.data?.message);
          setTimeout(() => {
            setStatus('unknown');
            reset();
            hideModal();
          }, 5000);
          return;
        }
        showAlert('success', `Successfully Created Source Nodes for ${apiResponse.data.success_count} Files`);
        const copiedFilesData = [...filesData];
        apiResponse?.data?.file_name?.forEach((item: fileName) => {
          const filedataIndex = copiedFilesData.findIndex((filedataitem) => filedataitem?.name === item.fileName);
          if (filedataIndex == -1) {
            copiedFilesData.unshift({
              name: item.fileName,
              size: item.fileSize ?? 0,
              gcsBucket: item.gcsBucketName,
              gcsBucketFolder: item.gcsBucketFolder,
              google_project_id: item.gcsProjectId,
<<<<<<< HEAD
              id: uuidv4(),
=======
              total_pages: 'N/A',
              id: uuidv4(),
              access_token: codeResponse.access_token,
>>>>>>> 1feed33e
              ...defaultValues,
            });
          } else {
            const tempFileData = copiedFilesData[filedataIndex];
            copiedFilesData.splice(filedataIndex, 1);
            copiedFilesData.unshift({
              ...tempFileData,
              status: defaultValues.status,
              NodesCount: defaultValues.NodesCount,
              relationshipCount: defaultValues.relationshipCount,
              processing: defaultValues.processing,
              model: defaultValues.model,
              fileSource: defaultValues.fileSource,
              processingProgress: defaultValues.processingProgress,
              access_token: codeResponse.access_token,
              total_pages:"N/A"
            });
          }
        });
        setFilesData(copiedFilesData);
        reset();
      } catch (error) {
        if (showAlert != undefined) {
          showAlert('error', 'Some Error Occurred or Please Check your Instance Connection');
        }
      }
      setTimeout(() => {
        setStatus('unknown');
        hideModal();
      }, 500);
    },
    onError: (errorResponse) => {
      showAlert(
        'error',
        errorResponse.error_description ?? 'Some Error Occurred or Please try signin with your google account'
      );
    },
    scope: 'https://www.googleapis.com/auth/devstorage.read_only',
    onNonOAuthError: (error: nonoautherror) => {
      console.log(error);
      showAlert('info', error.message as string);
    },
  });

  const submitHandler = async () => {
    if (bucketName.trim() === '' || projectId.trim() === '') {
      setStatus('danger');
      setStatusMessage('Please Fill the Bucket Name');
      setTimeout(() => {
        setStatus('unknown');
      }, 5000);
    } else {
      googleLogin();
    }
    setTimeout(() => {
      setStatus('unknown');
      hideModal();
    }, 500);
  };
  const onClose = useCallback(() => {
    hideModal();
    reset();
    setStatus('unknown');
  }, []);
  return (
    <CustomModal
      open={open}
      onClose={onClose}
      statusMessage={statusMessage}
      setStatus={setStatus}
      submitHandler={submitHandler}
      status={status}
      submitLabel={buttonCaptions.submit}
    >
      <div className='w-full inline-block'>
        <TextInput
          id='project id'
          value={projectId}
          disabled={false}
          label='Project ID'
          aria-label='Project ID'
          placeholder=''
          autoFocus
          fluid
          required
          onChange={(e) => {
            setprojectId(e.target.value);
          }}
        ></TextInput>
        <TextInput
          id='bucketname'
          value={bucketName}
          disabled={false}
          label='Bucket Name'
          aria-label='Bucket Name'
          placeholder=''
          autoFocus
          fluid
          required
          onChange={(e) => {
            setbucketName(e.target.value);
          }}
        />
        <TextInput
          id='foldername'
          value={folderName}
          disabled={false}
          label='Folder Name'
          aria-label='Folder Name'
          helpText='Optional'
          placeholder=''
          fluid
          onChange={(e) => {
            setFolderName(e.target.value);
          }}
        />
      </div>
    </CustomModal>
  );
};
export default GCSModal;<|MERGE_RESOLUTION|>--- conflicted
+++ resolved
@@ -3,19 +3,12 @@
 import { useCredentials } from '../context/UserCredentials';
 import { useFileContext } from '../context/UsersFiles';
 import { urlScanAPI } from '../services/URLScan';
-<<<<<<< HEAD
-import { CustomFile, S3ModalProps, fileName, nonoautherror } from '../types';
-=======
 import { CustomFileBase, GCSModalProps, fileName, nonoautherror } from '../types';
->>>>>>> 1feed33e
 import { v4 as uuidv4 } from 'uuid';
 import CustomModal from '../HOC/CustomModal';
 import { useGoogleLogin } from '@react-oauth/google';
 import { useAlertContext } from '../context/Alert';
-<<<<<<< HEAD
-=======
 import { buttonCaptions } from '../utils/Constants';
->>>>>>> 1feed33e
 
 const GCSModal: React.FC<GCSModalProps> = ({ hideModal, open, openGCSModal }) => {
   const [bucketName, setbucketName] = useState<string>('');
@@ -28,11 +21,7 @@
 
   const { setFilesData, model, filesData } = useFileContext();
 
-<<<<<<< HEAD
-  const defaultValues: CustomFile = {
-=======
   const defaultValues: CustomFileBase = {
->>>>>>> 1feed33e
     processing: 0,
     status: 'New',
     NodesCount: 0,
@@ -40,10 +29,7 @@
     type: 'TEXT',
     model: model,
     fileSource: 'gcs bucket',
-<<<<<<< HEAD
-=======
     processingProgress: undefined,
->>>>>>> 1feed33e
   };
 
   const reset = () => {
@@ -100,13 +86,9 @@
               gcsBucket: item.gcsBucketName,
               gcsBucketFolder: item.gcsBucketFolder,
               google_project_id: item.gcsProjectId,
-<<<<<<< HEAD
-              id: uuidv4(),
-=======
               total_pages: 'N/A',
               id: uuidv4(),
               access_token: codeResponse.access_token,
->>>>>>> 1feed33e
               ...defaultValues,
             });
           } else {
