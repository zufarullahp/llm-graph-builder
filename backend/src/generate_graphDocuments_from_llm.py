from langchain_community.graphs import Neo4jGraph
from src.diffbot_transformer import get_graph_from_diffbot
from src.openAI_llm import get_graph_from_OpenAI
from src.gemini_llm import get_graph_from_Gemini
from src.groq_llama3_llm import get_graph_from_Groq_Llama3
from typing import List
import logging
from src.shared.constants import *

logging.basicConfig(format="%(asctime)s - %(message)s", level="INFO")


def generate_graphDocuments(model: str, graph: Neo4jGraph, chunkId_chunkDoc_list: List, allowedNodes=None, allowedRelationship=None):
    
    if  allowedNodes is None or allowedNodes=="":
        allowedNodes =[]
    else:
        allowedNodes = allowedNodes.split(',')    
    if  allowedRelationship is None or allowedRelationship=="":   
        allowedRelationship=[]
    else:
        allowedRelationship = allowedRelationship.split(',')
    
    logging.info(f"allowedNodes: {allowedNodes}, allowedRelationship: {allowedRelationship}")

    graph_documents = []
<<<<<<< HEAD
    if model == "Diffbot":
=======
    if model == "diffbot":
>>>>>>> 02ee9b29
        graph_documents = get_graph_from_diffbot(graph, chunkId_chunkDoc_list)

    elif model in OPENAI_MODELS:
        graph_documents = get_graph_from_OpenAI(MODEL_VERSIONS[model], graph, chunkId_chunkDoc_list, allowedNodes, allowedRelationship)

    elif model in GEMINI_MODELS:
        graph_documents = get_graph_from_Gemini(MODEL_VERSIONS[model], graph, chunkId_chunkDoc_list, allowedNodes, allowedRelationship)

    elif model in GROQ_MODELS :
        graph_documents = get_graph_from_Groq_Llama3(MODEL_VERSIONS[model], graph, chunkId_chunkDoc_list, allowedNodes, allowedRelationship)
    else:
        raise Exception('Invalid LLM Model')

    logging.info(f"graph_documents = {len(graph_documents)}")
    return graph_documents<|MERGE_RESOLUTION|>--- conflicted
+++ resolved
@@ -24,11 +24,7 @@
     logging.info(f"allowedNodes: {allowedNodes}, allowedRelationship: {allowedRelationship}")
 
     graph_documents = []
-<<<<<<< HEAD
-    if model == "Diffbot":
-=======
     if model == "diffbot":
->>>>>>> 02ee9b29
         graph_documents = get_graph_from_diffbot(graph, chunkId_chunkDoc_list)
 
     elif model in OPENAI_MODELS:
