from fastapi import FastAPI, File, UploadFile, Form, Request
from fastapi_health import health
from fastapi.middleware.cors import CORSMiddleware
from src.main import *
from src.QA_integration_new import *
from src.entities.user_credential import user_credential
from src.shared.common_fn import *
import uvicorn
import asyncio
import base64
from langserve import add_routes
from langchain_google_vertexai import ChatVertexAI
from src.api_response import create_api_response
from src.graphDB_dataAccess import graphDBdataAccess
from src.graph_query import get_graph_results
from src.chunkid_entities import get_entities_from_chunkids
from src.post_processing import create_fulltext, create_entity_embedding
from sse_starlette.sse import EventSourceResponse
import json
from typing import List, Mapping
from starlette.middleware.sessions import SessionMiddleware
import google_auth_oauthlib.flow
from google.oauth2.credentials import Credentials
import os
from src.logger import CustomLogger
from datetime import datetime, timezone
import time
import gc

logger = CustomLogger()
CHUNK_DIR = os.path.join(os.path.dirname(__file__), "chunks")
MERGED_DIR = os.path.join(os.path.dirname(__file__), "merged_files")

def healthy_condition():
    output = {"healthy": True}
    return output

def healthy():
    return True

def sick():
    return False

app = FastAPI()

app.add_middleware(
    CORSMiddleware,
    allow_origins=["*"],
    allow_credentials=True,
    allow_methods=["*"],
    allow_headers=["*"],
)

is_gemini_enabled = os.environ.get("GEMINI_ENABLED", "False").lower() in ("true", "1", "yes")
if is_gemini_enabled:
    add_routes(app,ChatVertexAI(), path="/vertexai")

app.add_api_route("/health", health([healthy_condition, healthy]))

app.add_middleware(SessionMiddleware, secret_key=os.urandom(24))


@app.post("/url/scan")
async def create_source_knowledge_graph_url(
    request: Request,
    uri=Form(),
    userName=Form(),
    password=Form(),
    source_url=Form(None),
    database=Form(),
    aws_access_key_id=Form(None),
    aws_secret_access_key=Form(None),
    wiki_query=Form(None),
    model=Form(),
    gcs_bucket_name=Form(None),
    gcs_bucket_folder=Form(None),
    source_type=Form(None),
    gcs_project_id=Form(None),
    access_token=Form(None)
    ):
    
    try:
        if source_url is not None:
            source = source_url
        else:
            source = wiki_query
            
        graph = create_graph_database_connection(uri, userName, password, database)
        if source_type == 's3 bucket' and aws_access_key_id and aws_secret_access_key:
            lst_file_name,success_count,failed_count = await asyncio.to_thread(create_source_node_graph_url_s3,graph, model, source_url, aws_access_key_id, aws_secret_access_key, source_type
            )
        elif source_type == 'gcs bucket':
            lst_file_name,success_count,failed_count = create_source_node_graph_url_gcs(graph, model, gcs_project_id, gcs_bucket_name, gcs_bucket_folder, source_type,Credentials(access_token)
            )
        elif source_type == 'web-url':
            lst_file_name,success_count,failed_count = await asyncio.to_thread(create_source_node_graph_web_url,graph, model, source_url, source_type
            )  
        elif source_type == 'youtube':
            lst_file_name,success_count,failed_count = await asyncio.to_thread(create_source_node_graph_url_youtube,graph, model, source_url, source_type
            )
        elif source_type == 'Wikipedia':
            lst_file_name,success_count,failed_count = await asyncio.to_thread(create_source_node_graph_url_wikipedia,graph, model, wiki_query, source_type
            )
        else:
            return create_api_response('Failed',message='source_type is other than accepted source')

        message = f"Source Node created successfully for source type: {source_type} and source: {source}"
        json_obj = {'api_name':'url_scan','db_url':uri,'url_scanned_file':lst_file_name, 'source_url':source_url, 'wiki_query':wiki_query, 'logging_time': formatted_time(datetime.now(timezone.utc))}
        logger.log_struct(json_obj)
        return create_api_response("Success",message=message,success_count=success_count,failed_count=failed_count,file_name=lst_file_name)    
    except Exception as e:
        error_message = str(e)
        message = f" Unable to create source node for source type: {source_type} and source: {source}"
        logging.exception(f'Exception Stack trace:')
        return create_api_response('Failed',message=message + error_message[:80],error=error_message,file_source=source_type)
    finally:
        gc.collect()

@app.post("/extract")
async def extract_knowledge_graph_from_file(
    uri=Form(),
    userName=Form(),
    password=Form(),
    model=Form(),
    database=Form(),
    source_url=Form(None),
    aws_access_key_id=Form(None),
    aws_secret_access_key=Form(None),
    wiki_query=Form(None),
    max_sources=Form(None),
    gcs_project_id=Form(None),
    gcs_bucket_name=Form(None),
    gcs_bucket_folder=Form(None),
    gcs_blob_filename=Form(None),
    source_type=Form(None),
    file_name=Form(None),
    allowedNodes=Form(None),
    allowedRelationship=Form(None),
    language=Form(None),
    access_token=Form(None)
):
    """
    Calls 'extract_graph_from_file' in a new thread to create Neo4jGraph from a
    PDF file based on the model.

    Args:
          uri: URI of the graph to extract
          userName: Username to use for graph creation
          password: Password to use for graph creation
          file: File object containing the PDF file
          model: Type of model to use ('Diffbot'or'OpenAI GPT')

    Returns:
          Nodes and Relations created in Neo4j databse for the pdf file
    """
    try:
        graph = create_graph_database_connection(uri, userName, password, database)   
        graphDb_data_Access = graphDBdataAccess(graph)
        
        if source_type == 'local file':
            merged_file_path = os.path.join(MERGED_DIR,file_name)
            logging.info(f'File path:{merged_file_path}')
            result = await asyncio.to_thread(
                extract_graph_from_file_local_file, uri, userName, password, database, model, merged_file_path, file_name, allowedNodes, allowedRelationship)

        elif source_type == 's3 bucket' and source_url:
            result = await asyncio.to_thread(
                extract_graph_from_file_s3, uri, userName, password, database, model, source_url, aws_access_key_id, aws_secret_access_key, allowedNodes, allowedRelationship)
        
        elif source_type == 'web-url':
            result = await asyncio.to_thread(
                extract_graph_from_web_page, uri, userName, password, database, model, source_url, allowedNodes, allowedRelationship)

        elif source_type == 'youtube' and source_url:
            result = await asyncio.to_thread(
                extract_graph_from_file_youtube, uri, userName, password, database, model, source_url, allowedNodes, allowedRelationship)

        elif source_type == 'Wikipedia' and wiki_query:
            result = await asyncio.to_thread(
                extract_graph_from_file_Wikipedia, uri, userName, password, database, model, wiki_query, max_sources, language, allowedNodes, allowedRelationship)

        elif source_type == 'gcs bucket' and gcs_bucket_name:
            result = await asyncio.to_thread(
                extract_graph_from_file_gcs, uri, userName, password, database, model, gcs_project_id, gcs_bucket_name, gcs_bucket_folder, gcs_blob_filename, access_token, allowedNodes, allowedRelationship)
        else:
            return create_api_response('Failed',message='source_type is other than accepted source')
        
        if result is not None:
            result['db_url'] = uri
            result['api_name'] = 'extract'
            result['source_url'] = source_url
            result['wiki_query'] = wiki_query
            result['source_type'] = source_type
            result['logging_time'] = formatted_time(datetime.now(timezone.utc))
        logger.log_struct(result)
        return create_api_response('Success', data=result, file_source= source_type)
    except Exception as e:
        message=f"Failed To Process File:{file_name} or LLM Unable To Parse Content "
        error_message = str(e)
        graphDb_data_Access.update_exception_db(file_name,error_message)
        gcs_file_cache = os.environ.get('GCS_FILE_CACHE')
        if source_type == 'local file':
            if gcs_file_cache == 'True':
                folder_name = create_gcs_bucket_folder_name_hashed(uri,file_name)
                copy_failed_file(BUCKET_UPLOAD, BUCKET_FAILED_FILE, folder_name, file_name)
                time.sleep(5)
                delete_file_from_gcs(BUCKET_UPLOAD,folder_name,file_name)
            else:
                logging.info(f'Deleted File Path: {merged_file_path} and Deleted File Name : {file_name}')
                delete_uploaded_local_file(merged_file_path,file_name)
        json_obj = {'message':message,'error_message':error_message, 'file_name': file_name,'status':'Failed','db_url':uri,'failed_count':1, 'source_type': source_type, 'source_url':source_url, 'wiki_query':wiki_query, 'logging_time': formatted_time(datetime.now(timezone.utc))}
        logger.log_struct(json_obj)
        logging.exception(f'File Failed in extraction: {json_obj}')
        return create_api_response('Failed', message=message + error_message[:100], error=error_message, file_name = file_name)
    finally:
        gc.collect()
            
@app.get("/sources_list")
async def get_source_list(uri:str, userName:str, password:str, database:str=None):
    """
    Calls 'get_source_list_from_graph' which returns list of sources which already exist in databse
    """
    try:
        decoded_password = decode_password(password)
        if " " in uri:
            uri = uri.replace(" ","+")
        result = await asyncio.to_thread(get_source_list_from_graph,uri,userName,decoded_password,database)
        json_obj = {'api_name':'sources_list','db_url':uri, 'logging_time': formatted_time(datetime.now(timezone.utc))}
        logger.log_struct(json_obj)
        return create_api_response("Success",data=result)
    except Exception as e:
        job_status = "Failed"
        message="Unable to fetch source list"
        error_message = str(e)
        logging.exception(f'Exception:{error_message}')
        return create_api_response(job_status, message=message, error=error_message)

@app.post("/post_processing")
async def post_processing(uri=Form(), userName=Form(), password=Form(), database=Form(), tasks=Form(None)):
    try:
        graph = create_graph_database_connection(uri, userName, password, database)
        tasks = set(map(str.strip, json.loads(tasks)))

        if "materialize_text_chunk_similarities" in tasks:
            await asyncio.to_thread(update_graph, graph)
            json_obj = {'api_name': 'post_processing/update_similarity_graph', 'db_url': uri, 'logging_time': formatted_time(datetime.now(timezone.utc))}
            logger.log_struct(json_obj)
            logging.info(f'Updated KNN Graph')
        if "create_fulltext_index" in tasks:
            await asyncio.to_thread(create_fulltext, uri=uri, username=userName, password=password, database=database)
            json_obj = {'api_name': 'post_processing/create_fulltext_index', 'db_url': uri, 'logging_time': formatted_time(datetime.now(timezone.utc))}
            logger.log_struct(json_obj)
            logging.info(f'Full Text index created')
        if os.environ.get('ENTITY_EMBEDDING','False').upper()=="TRUE" and "materialize_entity_similarities" in tasks:
            await asyncio.to_thread(create_entity_embedding, graph)
            json_obj = {'api_name': 'post_processing/create_entity_embedding', 'db_url': uri, 'logging_time': formatted_time(datetime.now(timezone.utc))}
            logger.log_struct(json_obj)
            logging.info(f'Entity Embeddings created')
        return create_api_response('Success', message='All tasks completed successfully')
    
    except Exception as e:
        job_status = "Failed"
        error_message = str(e)
        message = f"Unable to complete tasks"
        logging.exception(f'Exception in post_processing tasks: {error_message}')
        return create_api_response(job_status, message=message, error=error_message)
    
    finally:
        gc.collect()
                
@app.post("/chat_bot")
async def chat_bot(uri=Form(),model=Form(None),userName=Form(), password=Form(), database=Form(),question=Form(None), document_names=Form(None),session_id=Form(None),mode=Form(None)):
    logging.info(f"QA_RAG called at {datetime.now()}")
    qa_rag_start_time = time.time()
    try:
        if mode == "graph":
            graph = Neo4jGraph( url=uri,username=userName,password=password,database=database,sanitize = True, refresh_schema=True)
        else:
            graph = create_graph_database_connection(uri, userName, password, database)
        result = await asyncio.to_thread(QA_RAG,graph=graph,model=model,question=question,document_names=document_names,session_id=session_id,mode=mode)

        total_call_time = time.time() - qa_rag_start_time
        logging.info(f"Total Response time is  {total_call_time:.2f} seconds")
        result["info"]["response_time"] = round(total_call_time, 2)
        
        json_obj = {'api_name':'chat_bot','db_url':uri,'session_id':session_id, 'logging_time': formatted_time(datetime.now(timezone.utc))}
        logger.log_struct(json_obj)
        return create_api_response('Success',data=result)
    except Exception as e:
        job_status = "Failed"
        message="Unable to get chat response"
        error_message = str(e)
        logging.exception(f'Exception in chat bot:{error_message}')
        return create_api_response(job_status, message=message, error=error_message)
    finally:
        gc.collect()

@app.post("/chunk_entities")
async def chunk_entities(uri=Form(),userName=Form(), password=Form(), chunk_ids=Form(None)):
    try:
        logging.info(f"URI: {uri}, Username: {userName}, chunk_ids: {chunk_ids}")
        result = await asyncio.to_thread(get_entities_from_chunkids,uri=uri, username=userName, password=password, chunk_ids=chunk_ids)
        json_obj = {'api_name':'chunk_entities','db_url':uri, 'logging_time': formatted_time(datetime.now(timezone.utc))}
        logger.log_struct(json_obj)
        return create_api_response('Success',data=result)
    except Exception as e:
        job_status = "Failed"
        message="Unable to extract entities from chunk ids"
        error_message = str(e)
        logging.exception(f'Exception in chat bot:{error_message}')
        return create_api_response(job_status, message=message, error=error_message)
    finally:
        gc.collect()

@app.post("/graph_query")
async def graph_query(
    uri: str = Form(),
    userName: str = Form(),
    password: str = Form(),
    document_names: str = Form(None),
):
    try:
        print(document_names)
        result = await asyncio.to_thread(
            get_graph_results,
            uri=uri,
            username=userName,
            password=password,
            document_names=document_names
        )
        json_obj = {'api_name':'graph_query','db_url':uri,'document_names':document_names, 'logging_time': formatted_time(datetime.now(timezone.utc))}
        logger.log_struct(json_obj)
        return create_api_response('Success', data=result)
    except Exception as e:
        job_status = "Failed"
        message = "Unable to get graph query response"
        error_message = str(e)
        logging.exception(f'Exception in graph query: {error_message}')
        return create_api_response(job_status, message=message, error=error_message)
    finally:
        gc.collect()
    

@app.post("/clear_chat_bot")
async def clear_chat_bot(uri=Form(),userName=Form(), password=Form(), database=Form(), session_id=Form(None)):
    try:
        graph = create_graph_database_connection(uri, userName, password, database)
        result = await asyncio.to_thread(clear_chat_history,graph=graph,session_id=session_id)
        return create_api_response('Success',data=result)
    except Exception as e:
        job_status = "Failed"
        message="Unable to clear chat History"
        error_message = str(e)
        logging.exception(f'Exception in chat bot:{error_message}')
        return create_api_response(job_status, message=message, error=error_message)
    finally:
        gc.collect()
            
@app.post("/connect")
async def connect(uri=Form(), userName=Form(), password=Form(), database=Form()):
    try:
        graph = create_graph_database_connection(uri, userName, password, database)
<<<<<<< HEAD
        result = await asyncio.to_thread(connection_check_and_get_vector_dimensions, graph)
        json_obj = {'api_name':'connect','db_url':uri,'status':result, 'count':1, 'logging_time': formatted_time(datetime.now(timezone.utc))}
        logger.log_struct(json_obj)
        return create_api_response('Success',data=result)
=======
        result = await asyncio.to_thread(connection_check, graph)
        json_obj = {'api_name':'connect','db_url':uri,'status':result, 'count':1, 'logging_time': formatted_time(datetime.now(timezone.utc))}
        logger.log_struct(json_obj)
        return create_api_response('Success',message=result)
>>>>>>> 8c8bae7e
    except Exception as e:
        job_status = "Failed"
        message="Connection failed to connect Neo4j database"
        error_message = str(e)
        logging.exception(f'Connection failed to connect Neo4j database:{error_message}')
        return create_api_response(job_status, message=message, error=error_message)

@app.post("/upload")
async def upload_large_file_into_chunks(file:UploadFile = File(...), chunkNumber=Form(None), totalChunks=Form(None), 
                                        originalname=Form(None), model=Form(None), uri=Form(), userName=Form(), 
                                        password=Form(), database=Form()):
    try:
        graph = create_graph_database_connection(uri, userName, password, database)
        result = await asyncio.to_thread(upload_file, graph, model, file, chunkNumber, totalChunks, originalname, uri, CHUNK_DIR, MERGED_DIR)
        json_obj = {'api_name':'upload','db_url':uri, 'logging_time': formatted_time(datetime.now(timezone.utc))}
        logger.log_struct(json_obj)
        if int(chunkNumber) == int(totalChunks):
            return create_api_response('Success',data=result, message='Source Node Created Successfully')
        else:
            return create_api_response('Success', message=result)
    except Exception as e:
        # job_status = "Failed"
        message="Unable to upload large file into chunks. "
        error_message = str(e)
        logging.info(message)
        logging.exception(f'Exception:{error_message}')
        return create_api_response('Failed', message=message + error_message[:100], error=error_message, file_name = originalname)
    finally:
        gc.collect()
            
@app.post("/schema")
async def get_structured_schema(uri=Form(), userName=Form(), password=Form(), database=Form()):
    try:
        graph = create_graph_database_connection(uri, userName, password, database)
        result = await asyncio.to_thread(get_labels_and_relationtypes, graph)
        logging.info(f'Schema result from DB: {result}')
        json_obj = {'api_name':'schema','db_url':uri, 'logging_time': formatted_time(datetime.now(timezone.utc))}
        logger.log_struct(json_obj)
        return create_api_response('Success', data=result)
    except Exception as e:
        message="Unable to get the labels and relationtypes from neo4j database"
        error_message = str(e)
        logging.info(message)
        logging.exception(f'Exception:{error_message}')
        return create_api_response("Failed", message=message, error=error_message)
    finally:
        gc.collect()
            
def decode_password(pwd):
    sample_string_bytes = base64.b64decode(pwd)
    decoded_password = sample_string_bytes.decode("utf-8")
    return decoded_password

@app.get("/update_extract_status/{file_name}")
async def update_extract_status(request:Request, file_name, url, userName, password, database):
    async def generate():
        status = ''
        decoded_password = decode_password(password)
        uri = url
        if " " in url:
            uri= url.replace(" ","+")
        while True:
            try:
                if await request.is_disconnected():
                    logging.info(" SSE Client disconnected")
                    break
                # get the current status of document node
                graph = create_graph_database_connection(uri, userName, decoded_password, database)
                graphDb_data_Access = graphDBdataAccess(graph)
                result = graphDb_data_Access.get_current_status_document_node(file_name)
                if result is not None:
                    status = json.dumps({'fileName':file_name, 
                    'status':result[0]['Status'],
                    'processingTime':result[0]['processingTime'],
                    'nodeCount':result[0]['nodeCount'],
                    'relationshipCount':result[0]['relationshipCount'],
                    'model':result[0]['model'],
                    'total_chunks':result[0]['total_chunks'],
                    'total_pages':result[0]['total_pages'],
                    'fileSize':result[0]['fileSize'],
                    'processed_chunk':result[0]['processed_chunk'],
                    'fileSource':result[0]['fileSource']
                    })
                else:
                    status = json.dumps({'fileName':file_name, 'status':'Failed'})
                yield status
            except asyncio.CancelledError:
                logging.info("SSE Connection cancelled")
    
    return EventSourceResponse(generate(),ping=60)

@app.post("/delete_document_and_entities")
async def delete_document_and_entities(uri=Form(), 
                                       userName=Form(), 
                                       password=Form(), 
                                       database=Form(), 
                                       filenames=Form(),
                                       source_types=Form(),
                                       deleteEntities=Form()):
    try:
        graph = create_graph_database_connection(uri, userName, password, database)
        graphDb_data_Access = graphDBdataAccess(graph)
        result, files_list_size = await asyncio.to_thread(graphDb_data_Access.delete_file_from_graph, filenames, source_types, deleteEntities, MERGED_DIR, uri)
        entities_count = result[0]['deletedEntities'] if 'deletedEntities' in result[0] else 0
        message = f"Deleted {files_list_size} documents with {entities_count} entities from database"
        json_obj = {'api_name':'delete_document_and_entities','db_url':uri, 'logging_time': formatted_time(datetime.now(timezone.utc))}
        logger.log_struct(json_obj)
        return create_api_response('Success',message=message)
    except Exception as e:
        job_status = "Failed"
        message=f"Unable to delete document {filenames}"
        error_message = str(e)
        logging.exception(f'{message}:{error_message}')
        return create_api_response(job_status, message=message, error=error_message)
    finally:
        gc.collect()

@app.get('/document_status/{file_name}')
async def get_document_status(file_name, url, userName, password, database):
    decoded_password = decode_password(password)
   
    try:
        if " " in url:
            uri= url.replace(" ","+")
        else:
            uri=url
        graph = create_graph_database_connection(uri, userName, decoded_password, database)
        graphDb_data_Access = graphDBdataAccess(graph)
        result = graphDb_data_Access.get_current_status_document_node(file_name)
        if result is not None:
            status = {'fileName':file_name, 
                'status':result[0]['Status'],
                'processingTime':result[0]['processingTime'],
                'nodeCount':result[0]['nodeCount'],
                'relationshipCount':result[0]['relationshipCount'],
                'model':result[0]['model'],
                'total_chunks':result[0]['total_chunks'],
                'total_pages':result[0]['total_pages'],
                'fileSize':result[0]['fileSize'],
                'processed_chunk':result[0]['processed_chunk'],
                'fileSource':result[0]['fileSource']
                }
        else:
            status = {'fileName':file_name, 'status':'Failed'}
        return create_api_response('Success',message="",file_name=status)
    except Exception as e:
        message=f"Unable to get the document status"
        error_message = str(e)
        logging.exception(f'{message}:{error_message}')
        return create_api_response('Failed',message=message)
    
@app.post("/cancelled_job")
async def cancelled_job(uri=Form(), userName=Form(), password=Form(), database=Form(), filenames=Form(None), source_types=Form(None)):
    try:
        graph = create_graph_database_connection(uri, userName, password, database)
        result = manually_cancelled_job(graph,filenames, source_types, MERGED_DIR, uri)
        
        return create_api_response('Success',message=result)
    except Exception as e:
        job_status = "Failed"
        message="Unable to cancelled the running job"
        error_message = str(e)
        logging.exception(f'Exception in cancelling the running job:{error_message}')
        return create_api_response(job_status, message=message, error=error_message)
    finally:
        gc.collect()

@app.post("/populate_graph_schema")
async def populate_graph_schema(input_text=Form(None), model=Form(None), is_schema_description_checked=Form(None)):
    try:
        result = populate_graph_schema_from_text(input_text, model, is_schema_description_checked)
        return create_api_response('Success',data=result)
    except Exception as e:
        job_status = "Failed"
        message="Unable to get the schema from text"
        error_message = str(e)
        logging.exception(f'Exception in getting the schema from text:{error_message}')
        return create_api_response(job_status, message=message, error=error_message)
    finally:
        gc.collect()
        
@app.post("/get_unconnected_nodes_list")
async def get_unconnected_nodes_list(uri=Form(), userName=Form(), password=Form(), database=Form()):
    try:
        graph = create_graph_database_connection(uri, userName, password, database)
        graphDb_data_Access = graphDBdataAccess(graph)
        nodes_list, total_nodes = graphDb_data_Access.list_unconnected_nodes()
        return create_api_response('Success',data=nodes_list,message=total_nodes)
    except Exception as e:
        job_status = "Failed"
        message="Unable to get the list of unconnected nodes"
        error_message = str(e)
        logging.exception(f'Exception in getting list of unconnected nodes:{error_message}')
        return create_api_response(job_status, message=message, error=error_message)
    finally:
        gc.collect()
        
@app.post("/delete_unconnected_nodes")
async def delete_orphan_nodes(uri=Form(), userName=Form(), password=Form(), database=Form(),unconnected_entities_list=Form()):
    try:
        graph = create_graph_database_connection(uri, userName, password, database)
        graphDb_data_Access = graphDBdataAccess(graph)
        result = graphDb_data_Access.delete_unconnected_nodes(unconnected_entities_list)
        return create_api_response('Success',data=result,message="Unconnected entities delete successfully")
    except Exception as e:
        job_status = "Failed"
        message="Unable to delete the unconnected nodes"
        error_message = str(e)
        logging.exception(f'Exception in delete the unconnected nodes:{error_message}')
        return create_api_response(job_status, message=message, error=error_message)
    finally:
        gc.collect()
        
@app.post("/get_duplicate_nodes")
async def get_duplicate_nodes(uri=Form(), userName=Form(), password=Form(), database=Form()):
    try:
        graph = create_graph_database_connection(uri, userName, password, database)
        graphDb_data_Access = graphDBdataAccess(graph)
        nodes_list, total_nodes = graphDb_data_Access.get_duplicate_nodes_list()
        return create_api_response('Success',data=nodes_list, message=total_nodes)
    except Exception as e:
        job_status = "Failed"
        message="Unable to get the list of duplicate nodes"
        error_message = str(e)
        logging.exception(f'Exception in getting list of duplicate nodes:{error_message}')
        return create_api_response(job_status, message=message, error=error_message)
    finally:
        gc.collect()
        
@app.post("/merge_duplicate_nodes")
async def merge_duplicate_nodes(uri=Form(), userName=Form(), password=Form(), database=Form(),duplicate_nodes_list=Form()):
    try:
        graph = create_graph_database_connection(uri, userName, password, database)
        graphDb_data_Access = graphDBdataAccess(graph)
        result = graphDb_data_Access.merge_duplicate_nodes(duplicate_nodes_list)
        return create_api_response('Success',data=result,message="Duplicate entities merged successfully")
    except Exception as e:
        job_status = "Failed"
        message="Unable to merge the duplicate nodes"
        error_message = str(e)
        logging.exception(f'Exception in merge the duplicate nodes:{error_message}')
        return create_api_response(job_status, message=message, error=error_message)
    finally:
        gc.collect()
        
@app.post("/drop_create_vector_index")
async def merge_duplicate_nodes(uri=Form(), userName=Form(), password=Form(), database=Form(), isVectorIndexExist=Form()):
    try:
        graph = create_graph_database_connection(uri, userName, password, database)
        graphDb_data_Access = graphDBdataAccess(graph)
        result = graphDb_data_Access.drop_create_vector_index(isVectorIndexExist)
        return create_api_response('Success',message=result)
    except Exception as e:
        job_status = "Failed"
        message="Unable to drop and re-create vector index with correct dimesion as per application configuration"
        error_message = str(e)
        logging.exception(f'Exception into drop and re-create vector index with correct dimesion as per application configuration:{error_message}')
        return create_api_response(job_status, message=message, error=error_message)
    finally:
        gc.collect()

if __name__ == "__main__":
    uvicorn.run(app)<|MERGE_RESOLUTION|>--- conflicted
+++ resolved
@@ -360,17 +360,10 @@
 async def connect(uri=Form(), userName=Form(), password=Form(), database=Form()):
     try:
         graph = create_graph_database_connection(uri, userName, password, database)
-<<<<<<< HEAD
         result = await asyncio.to_thread(connection_check_and_get_vector_dimensions, graph)
         json_obj = {'api_name':'connect','db_url':uri,'status':result, 'count':1, 'logging_time': formatted_time(datetime.now(timezone.utc))}
         logger.log_struct(json_obj)
         return create_api_response('Success',data=result)
-=======
-        result = await asyncio.to_thread(connection_check, graph)
-        json_obj = {'api_name':'connect','db_url':uri,'status':result, 'count':1, 'logging_time': formatted_time(datetime.now(timezone.utc))}
-        logger.log_struct(json_obj)
-        return create_api_response('Success',message=result)
->>>>>>> 8c8bae7e
     except Exception as e:
         job_status = "Failed"
         message="Connection failed to connect Neo4j database"
